--- conflicted
+++ resolved
@@ -164,21 +164,13 @@
             end 
             grd = groundElectrodeVec;
 
-<<<<<<< HEAD
             if params.electrodesToGroundPerRecordingUseName == 1
                 % Convert from the channel name we want to ground, to the
                 % index within Params.channels
                 new_grd = zeros(length(grd), 1);
                 for grd_idx = 1:length(grd)
                     new_grd(grd_idx) = find(params.channels == grd(grd_idx));
-=======
-            if Params.electrodesToGroundPerRecordingUseName == 1
-                % Convert from the channel name we want to ground, to the
-                % index within Params.channels
-                new_grd = zeros(lenght(grd), 1);
-                for grd_idx = 1:length(grd)
-                    new_grd(grd_idx) = find(Params.channels == grd(grd_idx));
->>>>>>> ac2c0e67
+
                 end 
                 grd = new_grd;
             end 
